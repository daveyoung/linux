/*
 * USB Networking Link Interface
 *
 * Copyright (C) 2000-2005 by David Brownell <dbrownell@users.sourceforge.net>
 * Copyright (C) 2003-2005 David Hollis <dhollis@davehollis.com>
 *
 * This program is free software; you can redistribute it and/or modify
 * it under the terms of the GNU General Public License as published by
 * the Free Software Foundation; either version 2 of the License, or
 * (at your option) any later version.
 *
 * This program is distributed in the hope that it will be useful,
 * but WITHOUT ANY WARRANTY; without even the implied warranty of
 * MERCHANTABILITY or FITNESS FOR A PARTICULAR PURPOSE.  See the
 * GNU General Public License for more details.
 *
 * You should have received a copy of the GNU General Public License
 * along with this program; if not, write to the Free Software
 * Foundation, Inc., 59 Temple Place, Suite 330, Boston, MA  02111-1307  USA
 */

#ifndef	__LINUX_USB_USBNET_H
#define	__LINUX_USB_USBNET_H

/* interface from usbnet core to each USB networking link we handle */
struct usbnet {
	/* housekeeping */
	struct usb_device	*udev;
	struct usb_interface	*intf;
	struct driver_info	*driver_info;
	const char		*driver_name;
	void			*driver_priv;
	wait_queue_head_t	*wait;
	struct mutex		phy_mutex;
	unsigned char		suspend_count;

	/* i/o info: pipes etc */
	unsigned		in, out;
	struct usb_host_endpoint *status;
	unsigned		maxpacket;
	struct timer_list	delay;

	/* protocol/interface state */
	struct net_device	*net;
	int			msg_enable;
	unsigned long		data[5];
	u32			xid;
	u32			hard_mtu;	/* count any extra framing */
	size_t			rx_urb_size;	/* size for rx urbs */
	struct mii_if_info	mii;

	/* various kinds of pending driver work */
	struct sk_buff_head	rxq;
	struct sk_buff_head	txq;
	struct sk_buff_head	done;
	struct sk_buff_head	rxq_pause;
	struct urb		*interrupt;
	struct usb_anchor	deferred;
	struct tasklet_struct	bh;

	struct work_struct	kevent;
	unsigned long		flags;
#		define EVENT_TX_HALT	0
#		define EVENT_RX_HALT	1
#		define EVENT_RX_MEMORY	2
#		define EVENT_STS_SPLIT	3
#		define EVENT_LINK_RESET	4
#		define EVENT_RX_PAUSED	5
#		define EVENT_DEV_WAKING 6
#		define EVENT_DEV_ASLEEP 7
#		define EVENT_DEV_OPEN	8
};

static inline struct usb_driver *driver_of(struct usb_interface *intf)
{
	return to_usb_driver(intf->dev.driver);
}

/* interface from the device/framing level "minidriver" to core */
struct driver_info {
	char		*description;

	int		flags;
/* framing is CDC Ethernet, not writing ZLPs (hw issues), or optionally: */
#define FLAG_FRAMING_NC	0x0001		/* guard against device dropouts */
#define FLAG_FRAMING_GL	0x0002		/* genelink batches packets */
#define FLAG_FRAMING_Z	0x0004		/* zaurus adds a trailer */
#define FLAG_FRAMING_RN	0x0008		/* RNDIS batches, plus huge header */

#define FLAG_NO_SETINT	0x0010		/* device can't set_interface() */
#define FLAG_ETHER	0x0020		/* maybe use "eth%d" names */

#define FLAG_FRAMING_AX 0x0040		/* AX88772/178 packets */
#define FLAG_WLAN	0x0080		/* use "wlan%d" names */
#define FLAG_AVOID_UNLINK_URBS 0x0100	/* don't unlink urbs at usbnet_stop() */
#define FLAG_SEND_ZLP	0x0200		/* hw requires ZLPs are sent */
#define FLAG_WWAN	0x0400		/* use "wwan%d" names */

#define FLAG_LINK_INTR	0x0800		/* updates link (carrier) status */

#define FLAG_POINTTOPOINT 0x1000	/* possibly use "usb%d" names */

/*
 * Indicates to usbnet, that USB driver accumulates multiple IP packets.
 * Affects statistic (counters) and short packet handling.
 */
<<<<<<< HEAD
#define FLAG_MULTI_PACKET	0x1000
#define FLAG_RX_ASSEMBLE	0x2000	/* rx packets may span >1 frames */
=======
#define FLAG_MULTI_PACKET	0x2000
#define FLAG_RX_ASSEMBLE	0x4000	/* rx packets may span >1 frames */
>>>>>>> d762f438

	/* init device ... can sleep, or cause probe() failure */
	int	(*bind)(struct usbnet *, struct usb_interface *);

	/* cleanup device ... can sleep, but can't fail */
	void	(*unbind)(struct usbnet *, struct usb_interface *);

	/* reset device ... can sleep */
	int	(*reset)(struct usbnet *);

	/* stop device ... can sleep */
	int	(*stop)(struct usbnet *);

	/* see if peer is connected ... can sleep */
	int	(*check_connect)(struct usbnet *);

	/* (dis)activate runtime power management */
	int	(*manage_power)(struct usbnet *, int);

	/* for status polling */
	void	(*status)(struct usbnet *, struct urb *);

	/* link reset handling, called from defer_kevent */
	int	(*link_reset)(struct usbnet *);

	/* fixup rx packet (strip framing) */
	int	(*rx_fixup)(struct usbnet *dev, struct sk_buff *skb);

	/* fixup tx packet (add framing) */
	struct sk_buff	*(*tx_fixup)(struct usbnet *dev,
				struct sk_buff *skb, gfp_t flags);

	/* early initialization code, can sleep. This is for minidrivers
	 * having 'subminidrivers' that need to do extra initialization
	 * right after minidriver have initialized hardware. */
	int	(*early_init)(struct usbnet *dev);

	/* called by minidriver when receiving indication */
	void	(*indication)(struct usbnet *dev, void *ind, int indlen);

	/* for new devices, use the descriptor-reading code instead */
	int		in;		/* rx endpoint */
	int		out;		/* tx endpoint */

	unsigned long	data;		/* Misc driver specific data */
};

/* Minidrivers are just drivers using the "usbnet" core as a powerful
 * network-specific subroutine library ... that happens to do pretty
 * much everything except custom framing and chip-specific stuff.
 */
extern int usbnet_probe(struct usb_interface *, const struct usb_device_id *);
extern int usbnet_suspend(struct usb_interface *, pm_message_t);
extern int usbnet_resume(struct usb_interface *);
extern void usbnet_disconnect(struct usb_interface *);


/* Drivers that reuse some of the standard USB CDC infrastructure
 * (notably, using multiple interfaces according to the CDC
 * union descriptor) get some helper code.
 */
struct cdc_state {
	struct usb_cdc_header_desc	*header;
	struct usb_cdc_union_desc	*u;
	struct usb_cdc_ether_desc	*ether;
	struct usb_interface		*control;
	struct usb_interface		*data;
};

extern int usbnet_generic_cdc_bind(struct usbnet *, struct usb_interface *);
extern int usbnet_cdc_bind(struct usbnet *, struct usb_interface *);
extern void usbnet_cdc_unbind(struct usbnet *, struct usb_interface *);
extern void usbnet_cdc_status(struct usbnet *, struct urb *);

/* CDC and RNDIS support the same host-chosen packet filters for IN transfers */
#define	DEFAULT_FILTER	(USB_CDC_PACKET_TYPE_BROADCAST \
			|USB_CDC_PACKET_TYPE_ALL_MULTICAST \
			|USB_CDC_PACKET_TYPE_PROMISCUOUS \
			|USB_CDC_PACKET_TYPE_DIRECTED)


/* we record the state for each of our queued skbs */
enum skb_state {
	illegal = 0,
	tx_start, tx_done,
	rx_start, rx_done, rx_cleanup
};

struct skb_data {	/* skb->cb is one of these */
	struct urb		*urb;
	struct usbnet		*dev;
	enum skb_state		state;
	size_t			length;
};

extern int usbnet_open(struct net_device *net);
extern int usbnet_stop(struct net_device *net);
extern netdev_tx_t usbnet_start_xmit(struct sk_buff *skb,
				     struct net_device *net);
extern void usbnet_tx_timeout(struct net_device *net);
extern int usbnet_change_mtu(struct net_device *net, int new_mtu);

extern int usbnet_get_endpoints(struct usbnet *, struct usb_interface *);
extern int usbnet_get_ethernet_addr(struct usbnet *, int);
extern void usbnet_defer_kevent(struct usbnet *, int);
extern void usbnet_skb_return(struct usbnet *, struct sk_buff *);
extern void usbnet_unlink_rx_urbs(struct usbnet *);

extern void usbnet_pause_rx(struct usbnet *);
extern void usbnet_resume_rx(struct usbnet *);
extern void usbnet_purge_paused_rxq(struct usbnet *);

extern int usbnet_get_settings(struct net_device *net,
			       struct ethtool_cmd *cmd);
extern int usbnet_set_settings(struct net_device *net,
			       struct ethtool_cmd *cmd);
extern u32 usbnet_get_link(struct net_device *net);
extern u32 usbnet_get_msglevel(struct net_device *);
extern void usbnet_set_msglevel(struct net_device *, u32);
extern void usbnet_get_drvinfo(struct net_device *, struct ethtool_drvinfo *);
extern int usbnet_nway_reset(struct net_device *net);

#endif /* __LINUX_USB_USBNET_H */<|MERGE_RESOLUTION|>--- conflicted
+++ resolved
@@ -104,13 +104,8 @@
  * Indicates to usbnet, that USB driver accumulates multiple IP packets.
  * Affects statistic (counters) and short packet handling.
  */
-<<<<<<< HEAD
-#define FLAG_MULTI_PACKET	0x1000
-#define FLAG_RX_ASSEMBLE	0x2000	/* rx packets may span >1 frames */
-=======
 #define FLAG_MULTI_PACKET	0x2000
 #define FLAG_RX_ASSEMBLE	0x4000	/* rx packets may span >1 frames */
->>>>>>> d762f438
 
 	/* init device ... can sleep, or cause probe() failure */
 	int	(*bind)(struct usbnet *, struct usb_interface *);
