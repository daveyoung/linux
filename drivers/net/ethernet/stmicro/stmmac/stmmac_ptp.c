--- conflicted
+++ resolved
@@ -187,19 +187,8 @@
 	if (IS_ERR(priv->ptp_clock)) {
 		netdev_err(priv->dev, "ptp_clock_register failed\n");
 		priv->ptp_clock = NULL;
-<<<<<<< HEAD
-		return PTR_ERR(priv->ptp_clock);
-	}
-
-	spin_lock_init(&priv->ptp_lock);
-
-	netdev_dbg(priv->dev, "Added PTP HW clock successfully\n");
-
-	return 0;
-=======
 	} else if (priv->ptp_clock)
 		netdev_info(priv->dev, "registered PTP clock\n");
->>>>>>> d06e622d
 }
 
 /**
