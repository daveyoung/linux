--- conflicted
+++ resolved
@@ -2395,26 +2395,19 @@
 		DRM_ERROR("failed to map registers\n");
 		ret = -ENXIO;
 		goto err_resource;
-<<<<<<< HEAD
-=======
 	}
 
 	ret = gpio_request(hdata->hpd_gpio, "HPD");
 	if (ret) {
 		DRM_ERROR("failed to request HPD gpio\n");
 		goto err_resource;
->>>>>>> 4a8e43fe
 	}
 
 	/* DDC i2c driver */
 	if (i2c_add_driver(&ddc_driver)) {
 		DRM_ERROR("failed to register ddc i2c driver\n");
 		ret = -ENOENT;
-<<<<<<< HEAD
-		goto err_resource;
-=======
 		goto err_gpio;
->>>>>>> 4a8e43fe
 	}
 
 	hdata->ddc_port = hdmi_ddc;
@@ -2477,11 +2470,8 @@
 	i2c_del_driver(&hdmiphy_driver);
 err_ddc:
 	i2c_del_driver(&ddc_driver);
-<<<<<<< HEAD
-=======
 err_gpio:
 	gpio_free(hdata->hpd_gpio);
->>>>>>> 4a8e43fe
 err_resource:
 	hdmi_resources_cleanup(hdata);
 err_data:
@@ -2503,11 +2493,8 @@
 
 	gpio_free(hdata->hpd_gpio);
 
-<<<<<<< HEAD
-=======
 	hdmi_resources_cleanup(hdata);
 
->>>>>>> 4a8e43fe
 	/* hdmiphy i2c driver */
 	i2c_del_driver(&hdmiphy_driver);
 	/* DDC i2c driver */
