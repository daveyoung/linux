#
# Makefile for the linux kernel.
#

# Common support
obj-y := id.o io.o control.o mux.o devices.o serial.o gpmc.o timer-gp.o pm.o \
	 common.o gpio.o dma.o wd_timer.o

omap-2-3-common				= irq.o sdrc.o
hwmod-common				= omap_hwmod.o \
					  omap_hwmod_common_data.o
clock-common				= clock.o clock_common_data.o \
					  clkt_dpll.o clkt_clksel.o

obj-$(CONFIG_ARCH_OMAP2) += $(omap-2-3-common) $(hwmod-common)
obj-$(CONFIG_ARCH_OMAP3) += $(omap-2-3-common) $(hwmod-common)
obj-$(CONFIG_ARCH_OMAP4) += prm44xx.o $(hwmod-common)

obj-$(CONFIG_OMAP_MCBSP) += mcbsp.o

obj-$(CONFIG_TWL4030_CORE) += omap_twl.o

# SMP support ONLY available for OMAP4
obj-$(CONFIG_SMP)			+= omap-smp.o omap-headsmp.o
obj-$(CONFIG_LOCAL_TIMERS)		+= timer-mpu.o
obj-$(CONFIG_HOTPLUG_CPU)		+= omap-hotplug.o
obj-$(CONFIG_ARCH_OMAP4)		+= omap44xx-smc.o omap4-common.o

plus_sec := $(call as-instr,.arch_extension sec,+sec)
AFLAGS_omap-headsmp.o			:=-Wa,-march=armv7-a$(plus_sec)
AFLAGS_omap44xx-smc.o			:=-Wa,-march=armv7-a$(plus_sec)

# Functions loaded to SRAM
obj-$(CONFIG_SOC_OMAP2420)		+= sram242x.o
obj-$(CONFIG_SOC_OMAP2430)		+= sram243x.o
obj-$(CONFIG_ARCH_OMAP3)		+= sram34xx.o

AFLAGS_sram242x.o			:=-Wa,-march=armv6
AFLAGS_sram243x.o			:=-Wa,-march=armv6
AFLAGS_sram34xx.o			:=-Wa,-march=armv7-a

# Pin multiplexing
obj-$(CONFIG_SOC_OMAP2420)		+= mux2420.o
obj-$(CONFIG_SOC_OMAP2430)		+= mux2430.o
obj-$(CONFIG_ARCH_OMAP3)		+= mux34xx.o
obj-$(CONFIG_ARCH_OMAP4)		+= mux44xx.o

# SMS/SDRC
obj-$(CONFIG_ARCH_OMAP2)		+= sdrc2xxx.o
# obj-$(CONFIG_ARCH_OMAP3)		+= sdrc3xxx.o

# OPP table initialization
ifeq ($(CONFIG_PM_OPP),y)
obj-y					+= opp.o
obj-$(CONFIG_ARCH_OMAP3)		+= opp3xxx_data.o
obj-$(CONFIG_ARCH_OMAP4)		+= opp4xxx_data.o
endif

# Power Management
ifeq ($(CONFIG_PM),y)
obj-$(CONFIG_ARCH_OMAP2)		+= pm24xx.o
<<<<<<< HEAD
obj-$(CONFIG_ARCH_OMAP2)		+= sleep24xx.o pm_bus.o
obj-$(CONFIG_ARCH_OMAP3)		+= pm34xx.o sleep34xx.o \
					   cpuidle34xx.o pm_bus.o
obj-$(CONFIG_ARCH_OMAP4)		+= pm44xx.o pm_bus.o
=======
obj-$(CONFIG_ARCH_OMAP2)		+= sleep24xx.o
obj-$(CONFIG_ARCH_OMAP3)		+= pm34xx.o sleep34xx.o \
					   cpuidle34xx.o
obj-$(CONFIG_ARCH_OMAP4)		+= pm44xx.o
>>>>>>> d762f438
obj-$(CONFIG_PM_DEBUG)			+= pm-debug.o
obj-$(CONFIG_OMAP_SMARTREFLEX)          += sr_device.o smartreflex.o
obj-$(CONFIG_OMAP_SMARTREFLEX_CLASS3)	+= smartreflex-class3.o

AFLAGS_sleep24xx.o			:=-Wa,-march=armv6
AFLAGS_sleep34xx.o			:=-Wa,-march=armv7-a$(plus_sec)

ifeq ($(CONFIG_PM_VERBOSE),y)
CFLAGS_pm_bus.o				+= -DDEBUG
endif

endif

# PRCM
obj-$(CONFIG_ARCH_OMAP2)		+= prcm.o cm2xxx_3xxx.o prm2xxx_3xxx.o
obj-$(CONFIG_ARCH_OMAP3)		+= prcm.o cm2xxx_3xxx.o prm2xxx_3xxx.o \
					   vc3xxx_data.o vp3xxx_data.o
# XXX The presence of cm2xxx_3xxx.o on the line below is temporary and
# will be removed once the OMAP4 part of the codebase is converted to
# use OMAP4-specific PRCM functions.
obj-$(CONFIG_ARCH_OMAP4)		+= prcm.o cm2xxx_3xxx.o cminst44xx.o \
					   cm44xx.o prcm_mpu44xx.o \
					   prminst44xx.o vc44xx_data.o \
					   vp44xx_data.o

# OMAP voltage domains
ifeq ($(CONFIG_PM),y)
voltagedomain-common			:= voltage.o
obj-$(CONFIG_ARCH_OMAP2)		+= $(voltagedomain-common)
obj-$(CONFIG_ARCH_OMAP3)		+= $(voltagedomain-common) \
					   voltagedomains3xxx_data.o
obj-$(CONFIG_ARCH_OMAP4)		+= $(voltagedomain-common) \
					   voltagedomains44xx_data.o
endif

# OMAP powerdomain framework
powerdomain-common			+= powerdomain.o powerdomain-common.o
obj-$(CONFIG_ARCH_OMAP2)		+= $(powerdomain-common) \
					   powerdomain2xxx_3xxx.o \
					   powerdomains2xxx_data.o \
					   powerdomains2xxx_3xxx_data.o
obj-$(CONFIG_ARCH_OMAP3)		+= $(powerdomain-common) \
					   powerdomain2xxx_3xxx.o \
					   powerdomains3xxx_data.o \
					   powerdomains2xxx_3xxx_data.o
obj-$(CONFIG_ARCH_OMAP4)		+= $(powerdomain-common) \
					   powerdomain44xx.o \
					   powerdomains44xx_data.o

# PRCM clockdomain control
obj-$(CONFIG_ARCH_OMAP2)		+= clockdomain.o \
					   clockdomain2xxx_3xxx.o \
					   clockdomains2xxx_3xxx_data.o
obj-$(CONFIG_ARCH_OMAP3)		+= clockdomain.o \
					   clockdomain2xxx_3xxx.o \
					   clockdomains2xxx_3xxx_data.o
obj-$(CONFIG_ARCH_OMAP4)		+= clockdomain.o \
					   clockdomain44xx.o \
					   clockdomains44xx_data.o

# Clock framework
obj-$(CONFIG_ARCH_OMAP2)		+= $(clock-common) clock2xxx.o \
					   clkt2xxx_sys.o \
					   clkt2xxx_dpllcore.o \
					   clkt2xxx_virt_prcm_set.o \
					   clkt2xxx_apll.o clkt2xxx_osc.o \
					   clkt2xxx_dpll.o clkt_iclk.o
obj-$(CONFIG_SOC_OMAP2420)		+= clock2420_data.o
obj-$(CONFIG_SOC_OMAP2430)		+= clock2430.o clock2430_data.o
obj-$(CONFIG_ARCH_OMAP3)		+= $(clock-common) clock3xxx.o \
					   clock34xx.o clkt34xx_dpll3m2.o \
					   clock3517.o clock36xx.o \
					   dpll3xxx.o clock3xxx_data.o \
					   clkt_iclk.o
obj-$(CONFIG_ARCH_OMAP4)		+= $(clock-common) clock44xx_data.o \
					   dpll3xxx.o dpll44xx.o

# OMAP2 clock rate set data (old "OPP" data)
obj-$(CONFIG_SOC_OMAP2420)		+= opp2420_data.o
obj-$(CONFIG_SOC_OMAP2430)		+= opp2430_data.o

# hwmod data
obj-$(CONFIG_SOC_OMAP2420)		+= omap_hwmod_2420_data.o
obj-$(CONFIG_SOC_OMAP2430)		+= omap_hwmod_2430_data.o
obj-$(CONFIG_ARCH_OMAP3)		+= omap_hwmod_3xxx_data.o
obj-$(CONFIG_ARCH_OMAP4)		+= omap_hwmod_44xx_data.o

# EMU peripherals
obj-$(CONFIG_OMAP3_EMU)			+= emu.o

# L3 interconnect
obj-$(CONFIG_ARCH_OMAP3)		+= omap_l3_smx.o
obj-$(CONFIG_ARCH_OMAP4)		+= omap_l3_noc.o

obj-$(CONFIG_OMAP_MBOX_FWK)		+= mailbox_mach.o
mailbox_mach-objs			:= mailbox.o

obj-$(CONFIG_OMAP_IOMMU)		+= iommu2.o

iommu-$(CONFIG_OMAP_IOMMU)		:= omap-iommu.o
obj-y					+= $(iommu-m) $(iommu-y)

i2c-omap-$(CONFIG_I2C_OMAP)		:= i2c.o
obj-y					+= $(i2c-omap-m) $(i2c-omap-y)

ifneq ($(CONFIG_TIDSPBRIDGE),)
obj-y					+= dsp.o
endif

# Specific board support
obj-$(CONFIG_MACH_OMAP_GENERIC)		+= board-generic.o
obj-$(CONFIG_MACH_OMAP_H4)		+= board-h4.o
obj-$(CONFIG_MACH_OMAP_2430SDP)		+= board-2430sdp.o \
					   hsmmc.o
obj-$(CONFIG_MACH_OMAP_APOLLON)		+= board-apollon.o
obj-$(CONFIG_MACH_OMAP3_BEAGLE)		+= board-omap3beagle.o \
					   hsmmc.o
obj-$(CONFIG_MACH_DEVKIT8000)     	+= board-devkit8000.o \
                                           hsmmc.o
obj-$(CONFIG_MACH_OMAP_LDP)		+= board-ldp.o \
					   board-flash.o \
					   hsmmc.o
obj-$(CONFIG_MACH_OMAP3530_LV_SOM)      += board-omap3logic.o \
					   hsmmc.o
obj-$(CONFIG_MACH_OMAP3_TORPEDO)        += board-omap3logic.o \
					   hsmmc.o
obj-$(CONFIG_MACH_OVERO)		+= board-overo.o \
					   hsmmc.o
obj-$(CONFIG_MACH_OMAP3EVM)		+= board-omap3evm.o \
					   hsmmc.o
obj-$(CONFIG_MACH_OMAP3_PANDORA)	+= board-omap3pandora.o \
					   hsmmc.o
obj-$(CONFIG_MACH_OMAP_3430SDP)		+= board-3430sdp.o \
					   hsmmc.o \
					   board-flash.o
obj-$(CONFIG_MACH_NOKIA_N8X0)		+= board-n8x0.o
obj-$(CONFIG_MACH_NOKIA_RM680)		+= board-rm680.o \
					   sdram-nokia.o \
					   hsmmc.o
obj-$(CONFIG_MACH_NOKIA_RX51)		+= board-rx51.o \
					   sdram-nokia.o \
					   board-rx51-peripherals.o \
					   board-rx51-video.o \
					   hsmmc.o
obj-$(CONFIG_MACH_OMAP_ZOOM2)		+= board-zoom.o \
					   board-zoom-peripherals.o \
					   board-zoom-display.o \
					   board-flash.o \
					   hsmmc.o \
					   board-zoom-debugboard.o
obj-$(CONFIG_MACH_OMAP_ZOOM3)		+= board-zoom.o \
					   board-zoom-peripherals.o \
					   board-zoom-display.o \
					   board-flash.o \
					   hsmmc.o \
					   board-zoom-debugboard.o
obj-$(CONFIG_MACH_OMAP_3630SDP)		+= board-3630sdp.o \
					   board-zoom-peripherals.o \
					   board-zoom-display.o \
					   board-flash.o \
					   hsmmc.o
obj-$(CONFIG_MACH_CM_T35)		+= board-cm-t35.o \
					   hsmmc.o
obj-$(CONFIG_MACH_CM_T3517)		+= board-cm-t3517.o
obj-$(CONFIG_MACH_IGEP0020)		+= board-igep0020.o \
					   hsmmc.o
obj-$(CONFIG_MACH_IGEP0030)		+= board-igep0030.o \
					   hsmmc.o
obj-$(CONFIG_MACH_OMAP3_TOUCHBOOK)	+= board-omap3touchbook.o \
					   hsmmc.o
obj-$(CONFIG_MACH_OMAP_4430SDP)		+= board-4430sdp.o \
					   hsmmc.o \
					   omap_phy_internal.o
obj-$(CONFIG_MACH_OMAP4_PANDA)		+= board-omap4panda.o \
					   hsmmc.o \
					   omap_phy_internal.o

obj-$(CONFIG_MACH_OMAP3517EVM)		+= board-am3517evm.o \
					   omap_phy_internal.o \

obj-$(CONFIG_MACH_CRANEBOARD)		+= board-am3517crane.o

obj-$(CONFIG_MACH_SBC3530)		+= board-omap3stalker.o \
					   hsmmc.o
obj-$(CONFIG_MACH_TI8168EVM)		+= board-ti8168evm.o
# Platform specific device init code
usbfs-$(CONFIG_ARCH_OMAP_OTG)		:= usb-fs.o
obj-y					+= $(usbfs-m) $(usbfs-y)
obj-y					+= usb-musb.o
obj-$(CONFIG_MACH_OMAP2_TUSB6010)	+= usb-tusb6010.o
obj-y					+= usb-host.o

onenand-$(CONFIG_MTD_ONENAND_OMAP2)	:= gpmc-onenand.o
obj-y					+= $(onenand-m) $(onenand-y)

nand-$(CONFIG_MTD_NAND_OMAP2)		:= gpmc-nand.o
obj-y					+= $(nand-m) $(nand-y)

smc91x-$(CONFIG_SMC91X)			:= gpmc-smc91x.o
obj-y					+= $(smc91x-m) $(smc91x-y)

smsc911x-$(CONFIG_SMSC911X)		:= gpmc-smsc911x.o
obj-y					+= $(smsc911x-m) $(smsc911x-y)
obj-$(CONFIG_ARCH_OMAP4)		+= hwspinlock.o

disp-$(CONFIG_OMAP2_DSS)		:= display.o
obj-y					+= $(disp-m) $(disp-y)<|MERGE_RESOLUTION|>--- conflicted
+++ resolved
@@ -59,17 +59,10 @@
 # Power Management
 ifeq ($(CONFIG_PM),y)
 obj-$(CONFIG_ARCH_OMAP2)		+= pm24xx.o
-<<<<<<< HEAD
-obj-$(CONFIG_ARCH_OMAP2)		+= sleep24xx.o pm_bus.o
-obj-$(CONFIG_ARCH_OMAP3)		+= pm34xx.o sleep34xx.o \
-					   cpuidle34xx.o pm_bus.o
-obj-$(CONFIG_ARCH_OMAP4)		+= pm44xx.o pm_bus.o
-=======
 obj-$(CONFIG_ARCH_OMAP2)		+= sleep24xx.o
 obj-$(CONFIG_ARCH_OMAP3)		+= pm34xx.o sleep34xx.o \
 					   cpuidle34xx.o
 obj-$(CONFIG_ARCH_OMAP4)		+= pm44xx.o
->>>>>>> d762f438
 obj-$(CONFIG_PM_DEBUG)			+= pm-debug.o
 obj-$(CONFIG_OMAP_SMARTREFLEX)          += sr_device.o smartreflex.o
 obj-$(CONFIG_OMAP_SMARTREFLEX_CLASS3)	+= smartreflex-class3.o
