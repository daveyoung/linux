--- conflicted
+++ resolved
@@ -29,75 +29,6 @@
 	return sum;
 }
 
-<<<<<<< HEAD
-/*
- * computes the checksum of a memory block at buff, length len,
- * and adds in "sum" (32-bit)
- *
- * returns a 32-bit number suitable for feeding into itself
- * or csum_tcpudp_magic
- *
- * this function must be called with even lengths, except
- * for the last fragment, which may be odd
- *
- * it's best to have buff aligned on a 32-bit boundary
- */
-extern __wsum csum_partial(const void *buff, int len, __wsum sum);
-
-/*
- * the same as csum_partial, but copies from src while it
- * checksums
- *
- * here even more important to align src and dst on a 32-bit (or even
- * better 64-bit) boundary
- */
-extern __wsum csum_partial_copy(const void *src, void *dst, int len,
-								__wsum sum);
-
-/*
- * the same as csum_partial_copy, but copies from user space.
- *
- * here even more important to align src and dst on a 32-bit (or even
- * better 64-bit) boundary
- */
-extern __wsum csum_partial_copy_from_user(const void __user *src, void *dst,
-					int len, __wsum sum, int *csum_err);
-
-#define csum_partial_copy_nocheck(src, dst, len, sum)	\
-	csum_partial_copy((src), (dst), (len), (sum))
-
-/*
- *	This is a version of ip_compute_csum() optimized for IP headers,
- *	which always checksum on 4 octet boundaries.
- *
- */
-extern __sum16 ip_fast_csum(const void *iph, unsigned int ihl);
-
-/*
- *	Fold a partial checksum
- */
-static inline __sum16 csum_fold(__wsum csum)
-{
-	u32 sum = (__force u32)csum;
-	sum = (sum & 0xffff) + (sum >> 16);
-	sum = (sum & 0xffff) + (sum >> 16);
-	return (__force __sum16)~sum;
-}
-
-static inline __sum16
-csum_tcpudp_magic(__be32 saddr, __be32 daddr, unsigned short len,
-		  unsigned short proto, __wsum sum)
-{
-	return csum_fold(csum_tcpudp_nofold(saddr, daddr, len, proto, sum));
-}
-
-/*
- * this routine is used for miscellaneous IP-like checksums, mainly
- * in icmp.c
- */
-extern __sum16 ip_compute_csum(const void *buff, int len);
-=======
 #include <asm-generic/checksum.h>
->>>>>>> 80ffb3cc
 
 #endif /* _ASM_MICROBLAZE_CHECKSUM_H */